//==============================================================================
// Casper generated Thu Aug 02 2012 15:19:52 GMT+0200 (CEST)
//==============================================================================

var x = require('casper').selectXPath;
var casper = require('casper').create();
var baseurl = casper.cli.options['baseurl'];
casper.options.viewportSize = {width: 1146, height: 758};
casper.start(baseurl);

casper.waitForSelector("form",
    function success() {
        this.fill("form", {"username": "admin",
                           "password": "admin"}, true);
    },
    function fail() {
        this.test.assertExists("form");
});
casper.waitForSelector(x("//a[text()='Admin']"),
    function success() {
        this.test.assertExists(x("//a[text()='Admin']"));
        this.click(x("//a[text()='Admin']"));
    },
    function fail() {
        this.test.assertExists(x("//a[text()='Admin']"));
});
casper.waitForSelector(x("//a[text()='Utilisateurs']"),
    function success() {
        this.test.assertExists(x("//a[text()='Utilisateurs']"));
        this.click(x("//a[text()='Utilisateurs']"));
    },
    function fail() {
        this.test.assertExists(x("//a[text()='Utilisateurs']"));
});
casper.waitForSelector(x("//a[normalize-space(text())='Ajouter utilisateur']"),
    function success() {
        this.test.assertExists(x("//a[normalize-space(text())='Ajouter utilisateur']"));
        this.click(x("//a[normalize-space(text())='Ajouter utilisateur']"));
    },
    function fail() {
        this.test.assertExists(x("//a[normalize-space(text())='Ajouter utilisateur']"));
});
casper.waitForSelector("form#user_form input[name='username']",
    function success() {
        this.test.assertExists("form#user_form input[name='username']");
        this.click("form#user_form input[name='username']");
    },
    function fail() {
        this.test.assertExists("form#user_form input[name='username']");
});
casper.waitForSelector("form#user_form",
    function success() {
        this.fill("form#user_form", {"username": "inewton"});
    },
    function fail() {
        this.test.assertExists("form#user_form");
});
casper.waitForSelector("form#user_form input[name='password1']",
    function success() {
        this.test.assertExists("form#user_form input[name='password1']");
        this.click("form#user_form input[name='password1']");
    },
    function fail() {
        this.test.assertExists("form#user_form input[name='password1']");
});
casper.waitForSelector("form#user_form",
    function success() {
        this.fill("form#user_form", {"password1": "inewton"});
    },
    function fail() {
        this.test.assertExists("form#user_form");
});
casper.waitForSelector("form#user_form input[name='password2']",
    function success() {
        this.test.assertExists("form#user_form input[name='password2']");
        this.click("form#user_form input[name='password2']");
    },
    function fail() {
        this.test.assertExists("form#user_form input[name='password2']");
});
casper.waitForSelector("form#user_form",
    function success() {
        this.fill("form#user_form", {"password2": "inewton"});
    },
    function fail() {
        this.test.assertExists("form#user_form");
});
casper.waitForSelector("form#user_form input[type=submit][value='Enregistrer']",
    function success() {
        this.test.assertExists("form#user_form input[type=submit][value='Enregistrer']");
        this.click("form#user_form input[type=submit][value='Enregistrer']");
    },
    function fail() {
        this.test.assertExists("form#user_form input[type=submit][value='Enregistrer']");
});
// submit form
casper.waitForSelector("form#user_form input[name='first_name']",
    function success() {
        this.test.assertExists("form#user_form input[name='first_name']");
        this.click("form#user_form input[name='first_name']");
    },
    function fail() {
        this.test.assertExists("form#user_form input[name='first_name']");
});
casper.waitForSelector("form#user_form input[name='first_name']",
    function success() {
        this.test.assertExists("form#user_form input[name='first_name']");
        this.click("form#user_form input[name='first_name']");
    },
    function fail() {
        this.test.assertExists("form#user_form input[name='first_name']");
});
casper.waitForSelector("form#user_form input[name='first_name']",
    function success() {
        this.test.assertExists("form#user_form input[name='first_name']");
        this.click("form#user_form input[name='first_name']");
    },
    function fail() {
        this.test.assertExists("form#user_form input[name='first_name']");
});
casper.waitForSelector("form#user_form",
    function success() {
        this.fill("form#user_form", {"first_name": "Isaac"});
    },
    function fail() {
        this.test.assertExists("form#user_form");
});
casper.waitForSelector("form#user_form input[name='last_name']",
    function success() {
        this.test.assertExists("form#user_form input[name='last_name']");
        this.click("form#user_form input[name='last_name']");
    },
    function fail() {
        this.test.assertExists("form#user_form input[name='last_name']");
});
casper.waitForSelector("form#user_form",
    function success() {
        this.fill("form#user_form", {"last_name": "Newton"});
    },
    function fail() {
        this.test.assertExists("form#user_form");
});
casper.waitForSelector("form#user_form input[type=submit][value='Enregistrer']",
    function success() {
        this.test.assertExists("form#user_form input[type=submit][value='Enregistrer']");
        this.click("form#user_form input[type=submit][value='Enregistrer']");
    },
    function fail() {
        this.test.assertExists("form#user_form input[type=submit][value='Enregistrer']");
});
// submit form

casper.waitForSelector(x("//a[text()='Back to application']"),
    function success() {
        this.test.assertExists(x("//a[text()='Back to application']"));
        this.click(x("//a[text()='Back to application']"));
    },
    function fail() {
        this.test.assertExists(x("//a[text()='Back to application']"));
});
casper.waitForSelector(x("//a[text()='Logout']"),
    function success() {
        this.test.assertExists(x("//a[text()='Logout']"));
        this.click(x("//a[text()='Logout']"));
    },
    function fail() {
        this.test.assertExists(x("//a[text()='Logout']"));
});
casper.wait(3000);

casper.waitForSelector("form",
    function success() {
        this.fill("form", {"username": "inewton", "password": "inewton"}, true);
    },
    function fail() {
        this.test.assertExists("form");
});
<<<<<<< HEAD
casper.waitForSelector(x("//*[normalize-space(text())='inewton&nbsp;']"),
    function success() {
        this.test.assertExists(x("//*[normalize-space(text())='inewton&nbsp;']"));
      },
    function fail() {
        this.test.assertExists(x("//*[normalize-space(text())='inewton']&nbsp;"));
=======
casper.waitForSelector(x("//*[contains(text(), 'inewton')]"),
    function success() {
        this.test.assertExists(x("//*[contains(text(), 'inewton')]"));
      },
    function fail() {
        this.test.assertExists(x("//*[contains(text(), 'inewton')]"));
>>>>>>> baca5fab
});
casper.waitForSelector(x("//*[text()='Tronçon']"),
    function success() {
        this.test.assertExists(x("//*[text()='Tronçon']"));
      },
    function fail() {
        this.test.assertExists(x("//*[text()='Tronçon']"));
});
casper.waitForSelector(x("//*[contains(text(), 'Longueur')]"),
    function success() {
        this.test.assertExists(x("//*[contains(text(), 'Longueur')]"));
      },
    function fail() {
        this.test.assertExists(x("//*[contains(text(), 'Longueur')]"));
});

casper.waitForSelector(x("//a[text()='Logout']"),
    function success() {
        this.test.assertExists(x("//a[text()='Logout']"));
        this.click(x("//a[text()='Logout']"));
    },
    function fail() {
        this.test.assertExists(x("//a[text()='Logout']"));
});
casper.wait(3000);
casper.waitForSelector("form",
    function success() {
        this.fill("form", {"username": "admin", "password": "admin"}, true);
    },
    function fail() {
        this.test.assertExists("form");
});
casper.waitForSelector(x("//a[text()='Admin']"),
    function success() {
        this.test.assertExists(x("//a[text()='Admin']"));
        this.click(x("//a[text()='Admin']"));
    },
    function fail() {
        this.test.assertExists(x("//a[text()='Admin']"));
});
casper.waitForSelector(x("//a[text()='Utilisateurs']"),
    function success() {
        this.test.assertExists(x("//a[text()='Utilisateurs']"));
        this.click(x("//a[text()='Utilisateurs']"));
    },
    function fail() {
        this.test.assertExists(x("//a[text()='Utilisateurs']"));
});
casper.waitForSelector("form#changelist-search",
    function success() {
        this.fill("form#changelist-search", {"q": "inewton"}, true);
    },
    function fail() {
        this.test.assertExists("form#changelist-search");
});
casper.waitForSelector("form#changelist-search input[type=submit][value='Rechercher']",
    function success() {
        this.test.assertExists("form#changelist-search input[type=submit][value='Rechercher']");
        this.click("form#changelist-search input[type=submit][value='Rechercher']");
    },
    function fail() {
        this.test.assertExists("form#changelist-search input[type=submit][value='Rechercher']");
});
// submit form
casper.waitForSelector("form#changelist-form input#action-toggle",
    function success() {
        this.test.assertExists("form#changelist-form input#action-toggle");
        this.click("form#changelist-form input#action-toggle");
    },
    function fail() {
        this.test.assertExists("form#changelist-form input#action-toggle");
});
casper.waitForSelector("input#action-toggle", function() {
    casper.evaluate(function() {
        var element = document.querySelectorAll("input#action-toggle")[0];
        element.name="unamed_field_1";
    });
});
casper.waitForSelector("form#changelist-form",
    function success() {
        this.fill("form#changelist-form", {"unamed_field_1": "on"}, true);
    },
    function fail() {
        this.test.assertExists("form#changelist-form");
});
casper.waitForSelector("form#changelist-form input#action-toggle",
    function success() {
        this.test.assertExists("form#changelist-form input#action-toggle");
        this.click("form#changelist-form input#action-toggle");
    },
    function fail() {
        this.test.assertExists("form#changelist-form input#action-toggle");
});
casper.waitForSelector("form#changelist-form",
    function success() {
        this.fill("form#changelist-form", {"action": "delete_selected"});
    },
    function fail() {
        this.test.assertExists("form#changelist-form");
});
casper.waitForSelector("form#changelist-form button[type=submit][value='0']",
    function success() {
        this.test.assertExists("form#changelist-form button[type=submit][value='0']");
        this.click("form#changelist-form button[type=submit][value='0']");
    },
    function fail() {
        this.test.assertExists("form#changelist-form button[type=submit][value='0']");
});
casper.waitForSelector("form input[type=submit][value='Oui, je suis sûr']",
    function success() {
        this.test.assertExists("form input[type=submit][value='Oui, je suis sûr']");
        this.click("form input[type=submit][value='Oui, je suis sûr']");
    },
    function fail() {
        this.test.assertExists("form input[type=submit][value='Oui, je suis sûr']");
});

casper.run(function() {this.test.renderResults(true);});<|MERGE_RESOLUTION|>--- conflicted
+++ resolved
@@ -175,21 +175,12 @@
     function fail() {
         this.test.assertExists("form");
 });
-<<<<<<< HEAD
-casper.waitForSelector(x("//*[normalize-space(text())='inewton&nbsp;']"),
-    function success() {
-        this.test.assertExists(x("//*[normalize-space(text())='inewton&nbsp;']"));
-      },
-    function fail() {
-        this.test.assertExists(x("//*[normalize-space(text())='inewton']&nbsp;"));
-=======
 casper.waitForSelector(x("//*[contains(text(), 'inewton')]"),
     function success() {
         this.test.assertExists(x("//*[contains(text(), 'inewton')]"));
       },
     function fail() {
         this.test.assertExists(x("//*[contains(text(), 'inewton')]"));
->>>>>>> baca5fab
 });
 casper.waitForSelector(x("//*[text()='Tronçon']"),
     function success() {
