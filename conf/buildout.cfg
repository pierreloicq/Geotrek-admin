[buildout]
index = https://pypi.python.org/simple/
develop-eggs-directory = ${buildout:directory}/lib/develop-eggs
eggs-directory = ${buildout:directory}/lib/eggs
parts-directory = ${buildout:directory}/lib/parts
sources-dir = ${buildout:directory}/lib/src
extensions = mr.developer
rotate = 4
extends =
    settings-default.ini
    ../etc/settings.ini
user = unknown
group = ${buildout:user}
base-parts =
    mkdirs
    gdal-bindings
    django
    interpreter
    omelette
    celery

parts = ${buildout:base-parts}
develop = .
versions = versions
eggs =
    geotrek
auto-checkout =
    django-modeltranslation
    pygal
    django-leaflet
unzip = true

[gdal-bindings]
recipe = zc.recipe.egg:custom
egg = GDAL
include-dirs = /usr/include/gdal
library-dirs = /usr/lib

[django]
recipe = djangorecipe
project = geotrek
wsgi = true
eggs =
    ${gdal-bindings:egg}
    ${buildout:eggs}
# Django upload root (see FileField.upload_to)
uploadroot = ${django:mediaroot}/${django:uploaddir}

[interpreter]
recipe = zc.recipe.egg
eggs = ${django:eggs}
interpreter = ${buildout:bin-directory}/djangopy
dependant-scripts=false

[mkdirs]
recipe = z3c.recipe.mkdir
paths = ${django:staticroot}
        ${django:mediaroot}
        ${django:tmproot}
        ${django:cacheroot}
        ${django:uploadroot}
        ${django:pidroot}

[omelette]
recipe = collective.recipe.omelette
# We need mapentity templates and static dirs
eggs =
    mapentity
    celery[redis]
    django-celery-results

[celery]
recipe = collective.recipe.celery
eggs =
    ${gdal-bindings:egg}
    ${buildout:eggs}

[versions]
#
# Deployment tools
#
mr.developer = 1.38
djangorecipe = 2.2.1
hexagonit.recipe.download = 1.7.0
z3c.recipe.mkdir = 0.6
zc.recipe.egg = 2.0.5
distribute = 0.7.3
zc.buildout = 2.11.2
#
# From Geotrek
#
Django = 1.11.11
<<<<<<< HEAD

#mapentity = 4.3.0
=======
mapentity = 4.3.1
>>>>>>> c7670005
GDAL=1.10.0
tif2geojson=0.1.3
django-extended-choices = 1.3
django-multiselectfield = 0.1.8
geojson = 2.3.0
#
# From django-mapentity
#
appy = 0.9.10
paperclip = 2.1.2
convertit = 1.1.5
#django-leaflet = 0.19.0+geotrek3
django-geojson = 2.11.0
django-appypod = 1.0.0
django-screamshot = 0.8.1
screamshotter = 1.1.0
gpxpy = 1.1.2
BeautifulSoup4 = 4.6.0
requests = 2.18.4
django-shapes = 0.2.0
django-crispy-forms = 1.7.2
django-compressor = 2.2
django-filter = 1.1.0
easy-thumbnails = 2.5.0
django-tinymce = 2.5.0
psycopg2 = 2.6.2
docutils =  0.14
Pillow = 3.0.0
simplekml = 1.3.0
djangorestframework = 3.7.7
djangorestframework-gis = 0.12.0
drf-extensions = 0.3.1
drf-dynamic-fields = 0.2.0
django-rest-swagger = 2.1.2
django-embed-video = 1.1.2
xlrd = 0.9.3
landez = 2.4.0
bpython = 0.14
cffi = 1.11.2
WeasyPrint = 0.36
django-weasyprint = 0.1
lxml = 3.4.4
celery = 4.1.0
django-celery-results = 1.0.1
html5lib = 0.999999999
idna = 2.5

[sources]
#
# /!\ Caution : not all in ``auto-checkout``
#
# Not (yet) released on Pypi
django-modeltranslation = git https://github.com/makinacorpus/django-modeltranslation.git rev=0.12.2+geotrek1
# Custom
pygal = git https://github.com/makinacorpus/pygal.git branch=master
# Private
django-leaflet=git https://github.com/GeotrekCE/django-leaflet.git rev=0.19.0+geotrek3<|MERGE_RESOLUTION|>--- conflicted
+++ resolved
@@ -90,12 +90,7 @@
 # From Geotrek
 #
 Django = 1.11.11
-<<<<<<< HEAD
-
 #mapentity = 4.3.0
-=======
-mapentity = 4.3.1
->>>>>>> c7670005
 GDAL=1.10.0
 tif2geojson=0.1.3
 django-extended-choices = 1.3
