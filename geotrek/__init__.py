import os
<<<<<<< HEAD

#: Module version, as defined in PEP-0396.
__version__ = open("VERSION").read().strip()
=======

root = os.path.abspath(os.path.dirname(os.path.dirname(__file__)))

#: Module version, as defined in PEP-0396.
__version__ = open(os.path.join(root, 'VERSION')).read().strip()
>>>>>>> 04b1d030
<|MERGE_RESOLUTION|>--- conflicted
+++ resolved
@@ -1,12 +1,6 @@
 import os
-<<<<<<< HEAD
-
-#: Module version, as defined in PEP-0396.
-__version__ = open("VERSION").read().strip()
-=======
 
 root = os.path.abspath(os.path.dirname(os.path.dirname(__file__)))
 
 #: Module version, as defined in PEP-0396.
 __version__ = open(os.path.join(root, 'VERSION')).read().strip()
->>>>>>> 04b1d030
