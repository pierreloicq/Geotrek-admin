import os

from .base import *  # noqa
from .base import INSTALLED_APPS, CACHES, LOGGING, DATABASES, VAR_ROOT

#
# Django Production
# ..........................

<<<<<<< HEAD
ALLOWED_HOSTS = tuple('*')

=======
>>>>>>> 04b1d030
USE_X_FORWARDED_HOST = True

COMPRESSOR_ENABLED = True

INSTALLED_APPS += (
    'gunicorn',
)

CACHES['default']['BACKEND'] = 'django.core.cache.backends.memcached.MemcachedCache'
CACHES['default']['LOCATION'] = os.getenv('MEMCACHED_URL', '127.0.0.1:11211')

LOGGING['handlers']['mail_admins']['class'] = 'django.utils.log.AdminEmailHandler'
LOGGING['handlers']['logfile'] = {'class': 'logging.FileHandler',
                                  'formatter': 'simple',
                                  'filename': os.path.join(VAR_ROOT, 'log', 'geotrek.log')}
LOGGING['loggers']['geotrek']['handlers'].append('logfile')
LOGGING['loggers']['mapentity']['handlers'].append('logfile')

#
# Optimizations
# ..........................

DATABASES['default']['CONN_MAX_AGE'] = 600

# Template caching is not compatible with MAPENTITY_CONFIG['MAPENTITY_WEASYPRINT'] = False
# TEMPLATES[1]['OPTIONS']['loaders'] = (
#     ('django.template.loaders.cached.Loader',
#      TEMPLATES[1]['OPTIONS']['loaders']),
# )

<<<<<<< HEAD
# SESSION_ENGINE = 'django.contrib.sessions.backends.cache'

#
# Email settings
# ..........................

admins = "admin@yourdomain.tld"
ADMINS = tuple([('Admin %s' % TITLE, admin) for admin in admins])

managers = "manager1@yourdomain.tld", "manager2@yourdomain.tld"
MANAGERS = tuple([('Manager %s' % TITLE, manager) for manager in managers])

DEFAULT_FROM_EMAIL ="admin@yourdomain.tld"
SERVER_EMAIL = DEFAULT_FROM_EMAIL
EMAIL_HOST = ""
EMAIL_HOST_USER = ""
EMAIL_HOST_PASSWORD = ""
EMAIL_HOST_PORT = 25
EMAIL_USE_TLS = False
EMAIL_USE_SSL = False

#
# External authent
# ..........................

AUTHENT_DATABASE = 'authentdb'
AUTHENT_TABLENAME = None
if AUTHENT_TABLENAME:
    AUTHENTICATION_BACKENDS = ('geotrek.authent.backend.DatabaseBackend',)

DATABASES[AUTHENT_DATABASE] = {}
DATABASES[AUTHENT_DATABASE]['ENGINE'] = 'django.db.backends.postgresql_psycopg2'
DATABASES[AUTHENT_DATABASE]['NAME'] = AUTHENT_DATABASE
DATABASES[AUTHENT_DATABASE]['USER'] = None
DATABASES[AUTHENT_DATABASE]['PASSWORD'] = None
DATABASES[AUTHENT_DATABASE]['HOST'] = None
DATABASES[AUTHENT_DATABASE]['PORT'] = 5432
=======
# SESSION_ENGINE = 'django.contrib.sessions.backends.cache'
>>>>>>> 04b1d030
<|MERGE_RESOLUTION|>--- conflicted
+++ resolved
@@ -7,11 +7,8 @@
 # Django Production
 # ..........................
 
-<<<<<<< HEAD
 ALLOWED_HOSTS = tuple('*')
 
-=======
->>>>>>> 04b1d030
 USE_X_FORWARDED_HOST = True
 
 COMPRESSOR_ENABLED = True
@@ -42,7 +39,6 @@
 #      TEMPLATES[1]['OPTIONS']['loaders']),
 # )
 
-<<<<<<< HEAD
 # SESSION_ENGINE = 'django.contrib.sessions.backends.cache'
 
 #
@@ -80,6 +76,3 @@
 DATABASES[AUTHENT_DATABASE]['PASSWORD'] = None
 DATABASES[AUTHENT_DATABASE]['HOST'] = None
 DATABASES[AUTHENT_DATABASE]['PORT'] = 5432
-=======
-# SESSION_ENGINE = 'django.contrib.sessions.backends.cache'
->>>>>>> 04b1d030
