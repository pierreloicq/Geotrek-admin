--- conflicted
+++ resolved
@@ -359,13 +359,10 @@
     'SENDFILE_HTTP_HEADER': 'X-Accel-Redirect',
     'DRF_API_URL_PREFIX': r'^api/(?P<lang>[a-z]{2})/',
     'MAPENTITY_WEASYPRINT': False,
-<<<<<<< HEAD
     'LANGUAGE_CODE': LANGUAGE_CODE,
     'LANGUAGES': LANGUAGES,
     'TRANSLATED_LANGUAGES': _MODELTRANSLATION_LANGUAGES,
-=======
     'GEOJSON_PRECISION': 7,
->>>>>>> 057d7051
 }
 
 DEFAULT_STRUCTURE_NAME = 'GEOTEAM'
