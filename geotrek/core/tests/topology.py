import json

from django.test import TestCase
from django.conf import settings
from django.contrib.gis.geos import Point, LineString

from geotrek.common.utils import dbnow, almostequal
from geotrek.core.factories import (PathFactory, PathAggregationFactory,
                                    TopologyFactory)
from geotrek.core.models import Path, Topology, PathAggregation


class TopologyTest(TestCase):

    def test_geom_null_is_safe(self):
        t = TopologyFactory.create()
        t.geom = None
        t.save()
        self.assertNotEqual(t.geom, None)

    def test_dates(self):
        t1 = dbnow()
        e = TopologyFactory.build(no_path=True)
        e.save()
        t2 = dbnow()
        self.assertTrue(t1 < e.date_insert < t2)

        e.delete()
        t3 = dbnow()
        self.assertTrue(t2 < e.date_update < t3)

    def test_latestupdate_delete(self):
        for i in range(10):
            TopologyFactory.create()
        t1 = dbnow()
        self.assertTrue(t1 > Topology.objects.latest("date_update").date_update)
        (Topology.objects.all()[0]).delete(force=True)
        self.assertFalse(t1 > Topology.objects.latest("date_update").date_update)

    def test_length(self):
        e = TopologyFactory.build(no_path=True)
        self.assertEqual(e.length, 0)
        e.save()
        self.assertEqual(e.length, 0)
        PathAggregationFactory.create(topo_object=e)
        e.save()
        self.assertNotEqual(e.length, 0)

    def test_kind(self):
        from geotrek.land.models import LandEdge
        from geotrek.land.factories import LandEdgeFactory

        # Test with a concrete inheritance of Topology : LandEdge
        self.assertEqual('TOPOLOGY', Topology.KIND)
        self.assertEqual(0, len(Topology.objects.filter(kind='LANDEDGE')))
        self.assertEqual('LANDEDGE', LandEdge.KIND)
        # Kind of instances
        e = LandEdgeFactory.create()
        self.assertEqual(e.kind, LandEdge.KIND)
        self.assertEqual(1, len(Topology.objects.filter(kind='LANDEDGE')))


class TopologyDeletionTest(TestCase):

    def test_deleted_is_hidden_but_still_exists(self):
        topology = TopologyFactory.create(offset=1)
        path = topology.paths.get()
        self.assertEqual(len(PathAggregation.objects.filter(topo_object=topology)), 1)
        self.assertEqual(len(path.topology_set.all()), 1)
        topology.delete()
        # Make sure object remains in database with deleted status
        self.assertEqual(len(PathAggregation.objects.filter(topo_object=topology)), 1)
        # Make sure object has deleted status
        self.assertTrue(topology.deleted)
        # Make sure object still exists
        self.assertEqual(len(path.topology_set.all()), 1)
        self.assertIn(topology, Topology.objects.all())
        # Make sure object can be hidden from managers
        self.assertNotIn(topology, Topology.objects.existing())
        self.assertEqual(len(path.topology_set.existing()), 0)

    def test_deleted_when_all_path_are_deleted(self):
        topology = TopologyFactory.create()
        self.assertFalse(topology.deleted)

        paths = path = topology.paths.all()
        for path in paths:
            path.delete()

        topology.reload()
        self.assertTrue(topology.deleted)

<<<<<<< HEAD

class TopologyMutateTest(TestCase):

=======
>>>>>>> 98200708
    def test_mutate(self):
        topology1 = TopologyFactory.create(no_path=True)
        self.assertEqual(len(topology1.paths.all()), 0)
        topology2 = TopologyFactory.create(offset=14.5)
        self.assertEqual(len(topology2.paths.all()), 1)
        # Normal usecase
        topology1.mutate(topology2)
        self.assertEqual(topology1.offset, 14.5)
        self.assertEqual(len(topology1.paths.all()), 1)
        # topology2 does not exist anymore
        self.assertEqual(len(Topology.objects.filter(pk=topology2.pk)), 0)
        # Without deletion
        topology3 = TopologyFactory.create()
        topology1.mutate(topology3, delete=False)
        # topology3 still exists
        self.assertEqual(len(Topology.objects.filter(pk=topology3.pk)), 1)

    def test_mutate_intersection(self):
        # Mutate a Point topology at an intersection, and make sure its aggregations
        # are not duplicated (c.f. SQL triggers)

        # Create a 3 paths intersection
        p1 = PathFactory.create(geom=LineString((0, 0), (1, 0)))
        p2 = PathFactory.create(geom=LineString((1, 0), (2, 0)))
        p3 = PathFactory.create(geom=LineString((1, 0), (1, 1)))
        # Create a topology point at this intersection
        topology = TopologyFactory.create(no_path=True)
        topology.add_path(p2, start=0.0, end=0.0)
        self.assertTrue(topology.ispoint())
        # Make sure, the trigger worked, and linked to 3 paths
        self.assertEqual(len(topology.paths.all()), 3)
        # Mutate it to another one !
        topology2 = TopologyFactory.create(no_path=True)
        self.assertEqual(len(topology2.paths.all()), 0)
        self.assertTrue(topology2.ispoint())
        topology2.mutate(topology)
        self.assertEqual(len(topology2.paths.all()), 3)


class TopologyPointTest(TestCase):

    def test_point_geom_3d(self):
        """
           +
          / \
         / X \
        +     +
        """
        p1 = PathFactory.create(geom=LineString((0, 0), (4, 4)))
        p2 = PathFactory.create(geom=LineString((4, 4), (8, 0)))

        poi = Point(3, 1, srid=settings.SRID)
        position, distance = Path.interpolate(p1, poi)
        self.assertTrue(almostequal(0.5, position))
        self.assertTrue(almostequal(-1.414, distance))
        # Verify that deserializing this, we obtain the same original coordinates
        # (use lat/lng as in forms)
        poi.transform(settings.API_SRID)
        poitopo = Topology.deserialize({'lat': poi.y, 'lng': poi.x})
        # Computed topology properties match original interpolation
        self.assertTrue(almostequal(0.5, poitopo.aggregations.all()[0].start_position))
        self.assertTrue(almostequal(-1.414, poitopo.offset))
        # Resulting geometry
        self.assertTrue(almostequal(3, poitopo.geom.x))
        self.assertTrue(almostequal(1, poitopo.geom.y))

    def test_point_geom_not_moving(self):
        """
        Modify path, point not moving
        +                  +
        |                  |
         \     X          /        X
         /                \
        |                  |
        +                  +
        """
        p1 = PathFactory.create(geom=LineString((0, 0),
                                                (0, 5),
                                                (5, 10),
                                                (0, 15),
                                                (0, 20)))
        poi = Point(10, 10, srid=settings.SRID)
        poi.transform(settings.API_SRID)
        poitopo = Topology.deserialize({'lat': poi.y, 'lng': poi.x})
        self.assertEqual(0.5, poitopo.aggregations.all()[0].start_position)
        self.assertTrue(almostequal(-5, poitopo.offset))
        # It should have kept its position !
        self.assertTrue(almostequal(10, poitopo.geom.x))
        self.assertTrue(almostequal(10, poitopo.geom.y))
        # Change path, it should still be in the same position
        p1.geom = LineString((0, 0),
                             (0, 5),
                             (-5, 10),
                             (0, 15),
                             (0, 20))
        p1.save()
        poitopo.reload()
        self.assertTrue(almostequal(10, poitopo.geom.x))
        self.assertTrue(almostequal(10, poitopo.geom.y))

    def test_point_geom_moving(self):
        p1 = PathFactory.create(geom=LineString((0, 0),
                                                (0, 5)))
        poi = Point(0, 2.5, srid=settings.SRID)
        poi.transform(settings.API_SRID)
        poitopo = Topology.deserialize({'lat': poi.y, 'lng': poi.x})
        self.assertTrue(almostequal(0.5, poitopo.aggregations.all()[0].start_position))
        self.assertTrue(almostequal(0, poitopo.offset))
        self.assertTrue(almostequal(0, poitopo.geom.x))
        self.assertTrue(almostequal(2.5, poitopo.geom.y))
        p1.geom = LineString((10, 0),
                             (10, 5))
        p1.save()
        poitopo.reload()
        self.assertTrue(almostequal(10, poitopo.geom.x))
        self.assertTrue(almostequal(2.5, poitopo.geom.y))

    def test_junction_point(self):
        p1 = PathFactory.create(geom=LineString((0, 0), (2, 2)))
        p2 = PathFactory.create(geom=LineString((0, 0), (2, 0)))
        p3 = PathFactory.create(geom=LineString((0, 2), (0, 0)))

        # Create a junction point topology
        t = TopologyFactory.create(no_path=True)
        self.assertEqual(len(t.paths.all()), 0)

        pa = PathAggregationFactory.create(topo_object=t, path=p1,
                                      start_position=0.0, end_position=0.0)

        self.assertItemsEqual(t.paths.all(), [p1, p2, p3])

        # Update to a non junction point topology
        pa.end_position = 0.4
        pa.save()

        self.assertItemsEqual(t.paths.all(), [p1])

        # Update to a junction point topology
        pa.end_position = 0.0
        pa.save()

        self.assertItemsEqual(t.paths.all(), [p1, p2, p3])


class TopologyLineTest(TestCase):

    def test_topology_geom(self):
        p1 = PathFactory.create(geom=LineString((0, 0), (2, 2)))
        p2 = PathFactory.create(geom=LineString((2, 2), (2, 0)))
        p3 = PathFactory.create(geom=LineString((2, 0), (4, 0)))

        # Type Point
        t = TopologyFactory.create(no_path=True)
        PathAggregationFactory.create(topo_object=t, path=p1,
                                      start_position=0.5, end_position=0.5)
        t = Topology.objects.get(pk=t.pk)
        self.assertEqual(t.geom, Point((1, 1)))

        # 50% of path p1, 100% of path p2
        t = TopologyFactory.create(no_path=True)
        PathAggregationFactory.create(topo_object=t, path=p1,
                                      start_position=0.5)
        PathAggregationFactory.create(topo_object=t, path=p2)
        t = Topology.objects.get(pk=t.pk)
        self.assertEqual(t.geom, LineString((1, 1), (2, 2), (2, 0)))

        # 100% of path p2 and p3, with offset of 1
        t = TopologyFactory.create(no_path=True, offset=1)
        PathAggregationFactory.create(topo_object=t, path=p2)
        PathAggregationFactory.create(topo_object=t, path=p3)
        t.save()
        self.assertEqual(t.geom, LineString((3, 2), (3, 1), (4, 1)))

        # Change offset, geometry is computed again
        t.offset = 0.5
        t.save()
        self.assertEqual(t.geom, LineString((2.5, 2), (2.5, 0.5), (4, 0.5)))

    def test_topology_geom_with_intermediate_markers(self):
        # Intermediate (forced passage) markers for topologies
        # Use a bifurcation, make sure computed geometry is correct
        #       +--p2---+
        #   +---+-------+---+
        #     p1   p3     p4
        p1 = PathFactory.create(geom=LineString((0, 0), (2, 0)))
        p2 = PathFactory.create(geom=LineString((2, 0), (2, 1), (4, 1), (4, 0)))
        p3 = PathFactory.create(geom=LineString((2, 0), (4, 0)))
        p4 = PathFactory.create(geom=LineString((4, 0), (6, 0)))
        """
        From p1 to p4, with point in the middle of p3
        """
        t = TopologyFactory.create(no_path=True)
        PathAggregationFactory.create(topo_object=t, path=p1)
        PathAggregationFactory.create(topo_object=t, path=p3)
        PathAggregationFactory.create(topo_object=t, path=p3,
                                      start_position=0.5, end_position=0.5)
        PathAggregationFactory.create(topo_object=t, path=p4)
        t.save()
        self.assertEqual(t.geom, LineString((0, 0), (2, 0), (4, 0), (6, 0)))
        """
        From p1 to p4, through p2
        """
        t = TopologyFactory.create(no_path=True)
        PathAggregationFactory.create(topo_object=t, path=p1)
        PathAggregationFactory.create(topo_object=t, path=p2)
        # There will a forced passage in database...
        PathAggregationFactory.create(topo_object=t, path=p2,
                                      start_position=0.5, end_position=0.5)
        PathAggregationFactory.create(topo_object=t, path=p4)
        t.save()
        self.assertEqual(t.geom, LineString((0, 0), (2, 0), (2, 1), (4, 1), (4, 0), (6, 0)))

        """
        From p1 to p4, though p2, but **with start/end at 0.0**
        """
        t2 = TopologyFactory.create(no_path=True)
        PathAggregationFactory.create(topo_object=t2, path=p1)
        PathAggregationFactory.create(topo_object=t2, path=p2)
        PathAggregationFactory.create(topo_object=t2, path=p2,
                                      start_position=0.0, end_position=0.0)
        PathAggregationFactory.create(topo_object=t2, path=p4)
        t2.save()
        self.assertEqual(t2.geom, t.geom)

    def test_troncon_geom_update(self):
        # Create a path
        p = PathFactory.create(geom=LineString((0, 0), (4, 0)))

        # Create a linear topology
        t1 = TopologyFactory.create(offset=1, no_path=True)
        t1.add_path(p, start=0.0, end=0.5)
        t1_agg = t1.aggregations.get()

        # Create a point topology
        t2 = TopologyFactory.create(offset=-1, no_path=True)
        t2.add_path(p, start=0.5, end=0.5)
        t2_agg = t2.aggregations.get()

        # Ensure linear topology is correct before path modification
        self.assertEqual(t1.offset, 1)
        self.assertEqual(t1.geom.coords, ((0, 1), (2, 1)))
        self.assertEqual(t1_agg.start_position, 0.0)
        self.assertEqual(t1_agg.end_position, 0.5)

        # Ensure point topology is correct before path modification
        self.assertEqual(t2.offset, -1)
        self.assertEqual(t2.geom.coords, (2, -1))
        self.assertEqual(t2_agg.start_position, 0.5)
        self.assertEqual(t2_agg.end_position, 0.5)

        # Modify path geometry and refresh computed data
        p.geom = LineString((0, 2), (8, 2))
        p.save()
        t1.reload()
        t1_agg = t1.aggregations.get()
        t2.reload()
        t2_agg = t2.aggregations.get()

        # Ensure linear topology is correct after path modification
        self.assertEqual(t1.offset, 1)
        self.assertEqual(t1.geom.coords, ((0, 3), (4, 3)))
        self.assertEqual(t1_agg.start_position, 0.0)
        self.assertEqual(t1_agg.end_position, 0.5)

        # Ensure point topology is correct before path modification
        self.assertEqual(t2.offset, -3)
        self.assertEqual(t2.geom.coords, (2, -1))
        self.assertEqual(t2_agg.start_position, 0.25)
        self.assertEqual(t2_agg.end_position, 0.25)


class TopologyCornerCases(TestCase):
    def test_opposite_paths(self):
        """
                A  C
        B +-------+-------+ D

        """
        ab = PathFactory.create(geom=LineString((5, 0), (0, 0)))
        cd = PathFactory.create(geom=LineString((5, 0), (10, 0)))
        topo = TopologyFactory.create(no_path=True)
        topo.add_path(ab, start=0.2, end=0)
        topo.add_path(cd, start=0, end=0.2)
        topo.save()
        expected = LineString((4, 0), (5, 0), (6, 0))
        self.assertEqual(topo.geom, expected)
        # Now let's have some fun, reverse BA :)
        ab.reverse()
        ab.save()
        topo.reload()
        self.assertEqual(topo.geom, expected)

    def test_opposite_paths_with_middle(self):
        """
                A            C
        B +-------+--------+-------+ D

        """
        ab = PathFactory.create(geom=LineString((5, 0), (0, 0)))
        ac = PathFactory.create(geom=LineString((5, 0), (10, 0)))
        cd = PathFactory.create(geom=LineString((10, 0), (15, 0)))
        topo = TopologyFactory.create(no_path=True)
        topo.add_path(ab, start=0.2, end=0)
        topo.add_path(ac)
        topo.add_path(cd, start=0, end=0.2)
        topo.save()
        expected = LineString((4, 0), (5, 0), (10, 0), (11, 0))
        self.assertEqual(topo.geom, expected)
        # Reverse AC ! OMG this is hell !
        ac.reverse()
        ac.save()
        topo.reload()
        self.assertEqual(topo.geom, expected)

    def test_return_path(self):
        """
                     A
                 ----+
                 |
        B +------+------+ C
        """
        p1 = PathFactory.create(geom=LineString((0, 0), (10, 0)))
        p2 = PathFactory.create(geom=LineString((5, 0), (5, 10), (10, 10)))
        p3 = Path.objects.filter(name=p1.name).exclude(pk=p1.pk)[0]  # Was splitted :)
        # Now create a topology B-A-C
        topo = TopologyFactory.create(no_path=True)
        topo.add_path(p1, start=0.5, end=1)
        topo.add_path(p2, start=0, end=0.8)
        topo.add_path(p2, start=0.8, end=0.8)
        topo.add_path(p2, start=0.8, end=0)
        topo.add_path(p3, start=0, end=0.5)
        topo.save()
        self.assertEqual(topo.geom, LineString((2.5, 0), (5, 0), (5, 10),
                                               (7, 10), (5, 10), (5, 0),
                                               (7.5, 0)))

    def test_return_path_serialized(self):
        """
        Same as test_return_path() but from deserialization.
        """
        p1 = PathFactory.create(geom=LineString((0, 0), (10, 0)))
        p2 = PathFactory.create(geom=LineString((5, 0), (5, 10), (10, 10)))
        p3 = Path.objects.filter(name=p1.name).exclude(pk=p1.pk)[0]  # Was splitted :)
        topo = Topology.deserialize("""
           [{"offset":0,
             "positions":{"0":[0.5,1],
                          "1":[0.0, 0.8]},
             "paths":[%(p1)s,%(p2)s]
            },
            {"offset":0,
             "positions":{"0":[0.8,0.0],
                          "1":[0.0, 0.5]},
             "paths":[%(p2)s,%(p3)s]
            }
           ]
        """ % {'p1': p1.pk, 'p2': p2.pk, 'p3': p3.pk})
        topo.save()
        self.assertEqual(topo.geom, LineString((2.5, 0), (5, 0), (5, 10),
                                               (7, 10), (5, 10), (5, 0),
                                               (7.5, 0)))


class TopologyLoopTests(TestCase):
    def test_simple_loop(self):
        """
           ==========
          ||        ||
        A +==------==+ B
        """
        p1 = PathFactory.create(geom=LineString((10, 0), (0, 0)))
        p2 = PathFactory.create(geom=LineString((0, 0), (0, 5), (10, 5), (10, 0)))
        # Full loop
        topo = TopologyFactory.create(no_path=True)
        topo.add_path(p1)
        topo.add_path(p2)
        topo.save()
        self.assertEqual(topo.geom, LineString((10, 0), (0, 0), (0, 5), (10, 5), (10, 0)))
        # Subpart, like in diagram
        topo = TopologyFactory.create(no_path=True)
        topo.add_path(p1, start=0.8, end=1)
        topo.add_path(p2)
        topo.add_path(p1, start=0, end=0.2)
        topo.save()
        self.assertEqual(topo.geom, LineString((2, 0), (0, 0), (0, 5),
                                               (10, 5), (10, 0), (8, 0)))

    def test_trek_loop(self):
        """
                            =========
                           ||       ||
        +-------===========+=========+----------+
        """
        p1 = PathFactory.create(geom=LineString((0, 0), (10, 0)))
        p2 = PathFactory.create(geom=LineString((10, 0), (30, 0)))
        p3 = PathFactory.create(geom=LineString((10, 0), (10, 5),
                                                (20, 5), (20, 0)))
        topo = TopologyFactory.create(no_path=True)
        topo.add_path(p1, start=0.3, end=1)
        topo.add_path(p3)
        topo.add_path(p2, start=1, end=0)
        topo.add_path(p1, start=1, end=0.3)
        topo.save()
        self.assertEqual(topo.geom, LineString((3, 0), (10, 0), (10, 5), (20, 5), (20, 0),
                                               (10, 0), (3, 0)))

    def test_spoon_loop(self):
        """
                            =====<====
                           ||       ||
        +-------===<===>===+=====>===
        """
        p1 = PathFactory.create(geom=LineString((0, 0), (10, 0)))
        p2 = PathFactory.create(geom=LineString((10, 0), (10, 5),
                                                (20, 5), (20, 0),
                                                (10, 0)))
        topo = TopologyFactory.create(no_path=True)
        topo.add_path(p1, start=0.3, end=1)
        topo.add_path(p2, start=1, end=0.4)
        topo.add_path(p2, start=0.4, end=0.4)
        topo.add_path(p2, start=0.4, end=0.2)
        topo.add_path(p2, start=0.2, end=0.2)
        topo.add_path(p2, start=0.2, end=0)
        topo.add_path(p1, start=1, end=0.3)
        topo.save()
        self.assertEqual(topo.geom, LineString((3, 0), (10, 0), (20, 0), (20, 5),
                                               (17, 5), (11, 5),  # extra point due middle aggregation
                                               (10, 5), (10, 0), (3, 0)))

        # Deserializing should work too
        topod = Topology.deserialize("""
           [{"positions":{"0":[0.3,1],"1":[1, 0.4]},"paths":[%(pk1)s,%(pk2)s]},
            {"positions":{"0":[0.4, 0.2]},"paths":[%(pk2)s]},
            {"positions":{"0":[0.2,0],"1":[1,0.3]},"paths":[%(pk2)s,%(pk1)s]}]""" % {'pk1': p1.pk, 'pk2': p2.pk})
        self.assertEqual(topo.geom, topod.geom)
        self.assertEqual(len(topod.aggregations.all()), 7)


    def test_spoon_loop_2(self):
        """
                            =====>====
                           ||       ||
        +-------===<===>===+=====<===
        """
        p1 = PathFactory.create(geom=LineString((0, 0), (10, 0)))
        p2 = PathFactory.create(geom=LineString((10, 0), (10, 5),
                                                (20, 5), (20, 0),
                                                (10, 0)))
        topo = TopologyFactory.create(no_path=True)
        topo.add_path(p1, start=0.3, end=1)
        topo.add_path(p2, start=0, end=0.4)
        topo.add_path(p2, start=0.4, end=0.4)
        topo.add_path(p2, start=0.4, end=0.8)
        topo.add_path(p2, start=0.8, end=0.8)
        topo.add_path(p2, start=0.8, end=1.0)
        topo.add_path(p1, start=1, end=0.3)
        topo.save()
        self.assertEqual(topo.geom, LineString((3, 0), (10, 0), (10, 5),
                                               (17, 5), (20, 5),  # extra point due middle aggregation
                                               (20, 0), (16, 0), (10, 0), (3, 0)))

        # De/Serializing should work too
        serialized = """
           [{"kind": "TOPOLOGY","positions":{"0":[0.3,1],"1":[0, 0.4]},"paths":[%(pk1)s,%(pk2)s],"offset": 0.0},
            {"kind": "TOPOLOGY","positions":{"0":[0.4, 0.8]},"paths":[%(pk2)s],"offset": 0.0},
            {"kind": "TOPOLOGY","positions":{"0":[0.8,1],"1":[1,0.3]},"paths":[%(pk2)s,%(pk1)s],"offset": 0.0}]""" % {'pk1': p1.pk, 'pk2': p2.pk}

        self.assertEqual(json.loads(serialized), json.loads(topo.serialize()))
        topod = Topology.deserialize(serialized)
        self.assertEqual(topo.geom, topod.geom)
        self.assertEqual(len(topod.aggregations.all()), 7)


class TopologySerialization(TestCase):

    def test_serialize_line(self):
        path = PathFactory.create()
        test_objdict = dict(kind=Topology.KIND,
                            offset=1.0,
                            positions={},
                            paths=[path.pk])
        # +|========>+
        topo = TopologyFactory.create(offset=1.0, no_path=True)
        topo.add_path(path)
        test_objdict['positions']['0'] = [0.0, 1.0]
        objdict = json.loads(topo.serialize())
        self.assertDictEqual(objdict[0], test_objdict)

        # +<========|+
        topo = TopologyFactory.create(offset=1.0, no_path=True)
        topo.add_path(path, start=1.0, end=0.0)
        test_objdict['positions']['0'] = [1.0, 0.0]
        objdict = json.loads(topo.serialize())
        self.assertDictEqual(objdict[0], test_objdict)

        # +|========>+<========|+
        path2 = PathFactory.create()
        topo = TopologyFactory.create(offset=1.0, no_path=True)
        topo.add_path(path, start=0.0, end=1.0)
        topo.add_path(path2, start=1.0, end=0.0)
        test_objdict['paths'] = [path.pk, path2.pk]
        test_objdict['positions'] = {'0': [0.0, 1.0], '1': [1.0, 0.0]}
        objdict = json.loads(topo.serialize())
        self.assertDictEqual(objdict[0], test_objdict)

        # +<========|+|========>+
        topo = TopologyFactory.create(offset=1.0, no_path=True)
        topo.add_path(path, start=1.0, end=0.0)
        topo.add_path(path2, start=0.0, end=1.0)
        test_objdict['paths'] = [path.pk, path2.pk]
        test_objdict['positions'] = {'0': [1.0, 0.0], '1': [0.0, 1.0]}
        objdict = json.loads(topo.serialize())
        self.assertDictEqual(objdict[0], test_objdict)

    def test_serialize_point(self):
        path = PathFactory.create()
        topology = TopologyFactory.create(offset=1, no_path=True)
        topology.add_path(path, start=0.5, end=0.5)
        fieldvalue = topology.serialize()
        # fieldvalue is like '{"lat": -5.983842291017086, "lng": -1.3630770374505987, "kind": "TOPOLOGY"}'
        field = json.loads(fieldvalue)
        self.assertTrue(almostequal(field['lat'],  -5.983))
        self.assertTrue(almostequal(field['lng'],  -1.363))
        self.assertEqual(field['kind'],  "TOPOLOGY")

    def test_deserialize_line(self):
        path = PathFactory.create()
        topology = Topology.deserialize('[{"paths": [%s], "positions": {"0": [0.0, 1.0]}, "offset": 1}]' % (path.pk))
        self.assertEqual(topology.offset, 1)
        self.assertEqual(topology.kind, Topology.KIND)
        self.assertEqual(len(topology.paths.all()), 1)
        self.assertEqual(topology.aggregations.all()[0].path, path)
        self.assertEqual(topology.aggregations.all()[0].start_position, 0.0)
        self.assertEqual(topology.aggregations.all()[0].end_position, 1.0)

    def test_deserialize_multiple_lines(self):
        # Multiple paths
        p1 = PathFactory.create(geom=LineString((0, 0), (2, 2)))
        p2 = PathFactory.create(geom=LineString((2, 2), (2, 0)))
        p3 = PathFactory.create(geom=LineString((2, 0), (4, 0)))
        pks = [p.pk for p in [p1, p2, p3]]
        topology = Topology.deserialize('{"paths": %s, "positions": {"0": [0.0, 1.0], "2": [0.0, 1.0]}, "offset": 1}' % (pks))
        for i in range(3):
            self.assertEqual(topology.aggregations.all()[i].start_position, 0.0)
            self.assertEqual(topology.aggregations.all()[i].end_position, 1.0)

        topology = Topology.deserialize('{"paths": %s, "positions": {"0": [0.3, 1.0], "2": [0.0, 0.7]}, "offset": 1}' % (pks))
        self.assertEqual(topology.aggregations.all()[0].start_position, 0.3)
        self.assertEqual(topology.aggregations.all()[0].end_position, 1.0)
        self.assertEqual(topology.aggregations.all()[1].start_position, 0.0)
        self.assertEqual(topology.aggregations.all()[1].end_position, 1.0)
        self.assertEqual(topology.aggregations.all()[2].start_position, 0.0)
        self.assertEqual(topology.aggregations.all()[2].end_position, 0.7)

    def test_deserialize_point(self):
        PathFactory.create()
        # Take a point
        p = Point(2, 1, 0, srid=settings.SRID)
        p.transform(settings.API_SRID)
        closest = Path.closest(p)
        # Check closest path
        self.assertEqual(closest.geom.coords, ((1.0, 1.0), (2.0, 2.0)))
        # The point has same x as first point of path, and y to 0 :
        topology = Topology.deserialize('{"lng": %s, "lat": %s}' % (p.x, p.y))
        self.assertAlmostEqual(topology.offset, -0.7071, 3)
        self.assertEqual(len(topology.paths.all()), 1)
        pagg = topology.aggregations.get()
        self.assertTrue(almostequal(pagg.start_position, 0.5))
        self.assertTrue(almostequal(pagg.end_position, 0.5))

    def test_deserialize_serialize(self):
        path = PathFactory.create(geom=LineString((1, 1), (2, 2), (2, 0)))
        before = TopologyFactory.create(offset=1, no_path=True)
        before.add_path(path, start=0.5, end=0.5)

        # Deserialize its serialized version !
        after = Topology.deserialize(before.serialize())

        self.assertEqual(len(before.paths.all()), len(after.paths.all()))
        start_before = before.aggregations.all()[0].start_position
        end_before = before.aggregations.all()[0].end_position
        start_after = after.aggregations.all()[0].start_position
        end_after = after.aggregations.all()[0].end_position
        self.assertTrue(almostequal(start_before, start_after), '%s != %s' % (start_before, start_after))
        self.assertTrue(almostequal(end_before, end_after), '%s != %s' % (end_before, end_after))<|MERGE_RESOLUTION|>--- conflicted
+++ resolved
@@ -90,12 +90,9 @@
         topology.reload()
         self.assertTrue(topology.deleted)
 
-<<<<<<< HEAD
 
 class TopologyMutateTest(TestCase):
 
-=======
->>>>>>> 98200708
     def test_mutate(self):
         topology1 = TopologyFactory.create(no_path=True)
         self.assertEqual(len(topology1.paths.all()), 0)
