--- conflicted
+++ resolved
@@ -20,7 +20,7 @@
             for y in range(1, 4):
                 cur.execute('UPDATE mnt SET rast = ST_SetValue(rast, %s, %s, %s::float)', [x, y, x+y])
         conn.commit_unless_managed()
-        self.path = Path(geom=LineString((1.5,1.5,0), (2.5,1.5,0), (1.5,2.5,0)))
+        self.path = Path(geom=LineString((1.5,1.5), (2.5,1.5), (1.5,2.5)))
         self.path.save()
 
     def tearDown(self):
@@ -30,17 +30,7 @@
         cur.execute('DROP TABLE mnt;')
 
     def test_elevation_path(self):
-<<<<<<< HEAD
         p = self.path
-=======
-        # Create a geometry and check elevation-based indicators
-        p = Path(geom=LineString((1.5,1.5), (2.5,1.5), (1.5,2.5)))
-        self.assertEqual(p.ascent, 0)
-        self.assertEqual(p.descent, 0)
-        self.assertEqual(p.min_elevation, 0)
-        self.assertEqual(p.max_elevation, 0)
-        p.save()
->>>>>>> 98200708
         self.assertEqual(p.ascent, 1)
         self.assertEqual(p.descent, -2)
         self.assertEqual(p.min_elevation, 3)
@@ -55,12 +45,6 @@
         self.assertEqual(profile[-1][3], 3)
 
     def test_elevation_topology_line(self):
-<<<<<<< HEAD
-=======
-        p = Path(geom=LineString((1.5,1.5), (2.5,1.5), (1.5,2.5)))
-        p.save()
-
->>>>>>> 98200708
         topo = TopologyFactory.create(no_path=True)
         topo.add_path(self.path, start=0.2, end=0.7)
         topo.save()
@@ -71,12 +55,6 @@
         self.assertEqual(topo.max_elevation, 5)
 
     def test_elevation_topology_point(self):
-<<<<<<< HEAD
-=======
-        p = Path(geom=LineString((1.5,1.5), (2.5,1.5), (1.5,2.5)))
-        p.save()
-
->>>>>>> 98200708
         topo = TopologyFactory.create(no_path=True)
         topo.add_path(self.path, start=0.5, end=0.5)
         topo.save()
