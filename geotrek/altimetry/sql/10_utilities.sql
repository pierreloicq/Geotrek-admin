--- conflicted
+++ resolved
@@ -56,11 +56,7 @@
     current_values float;
     val geometry;
     element geometry;
-<<<<<<< HEAD
-    
-=======
-
->>>>>>> e985b568
+
 BEGIN
     IF step <= 0
     THEN
@@ -73,11 +69,7 @@
 
     FOR i IN 0 .. array_length(points, 1) LOOP
         current_values := 0.0;
-<<<<<<< HEAD
-        
-=======
-
->>>>>>> e985b568
+
 	FOREACH val in ARRAY points[i-step:i+step] LOOP
 	    -- val is null when out of array
 	    IF val IS NOT NULL
@@ -85,17 +77,10 @@
 		current_values := current_values + ST_Z(val) / array_length(points[i-step:i+step], 1);
 	    END IF;
 	END LOOP;
-<<<<<<< HEAD
-	
+
 	points_output := array_append(points_output, ST_MAKEPOINT(ST_X(points[i]), ST_Y(points[i]), current_values::integer));
     END LOOP;
-    
-=======
-
-	points_output := array_append(points_output, ST_MAKEPOINT(ST_X(points[i]), ST_Y(points[i]), current_values::integer));
-    END LOOP;
-
->>>>>>> e985b568
+
     RETURN QUERY SELECT (ST_DumpPoints(ST_SetSRID(ST_MakeLine(points_output), ST_SRID(linegeom)))).geom as geom;
 
 END;
@@ -118,10 +103,9 @@
         -- (Use-case is when assembling paths geometries to build topologies)
         RETURN QUERY SELECT (ST_DumpPoints(ST_Force_3D(linegeom))).geom AS geom;
 
-    ELSE 
-	RETURN QUERY 
-        with
-                 -- Get endings of each segment of the line
+    ELSE
+        RETURN QUERY
+            WITH -- Get endings of each segment of the line
                  r1 AS (SELECT ST_PointN(linegeom, generate_series(1, ST_NPoints(linegeom)-1)) as p1,
                                ST_PointN(linegeom, generate_series(2, ST_NPoints(linegeom))) as p2,
                                generate_series(2, ST_NPoints(linegeom)) = ST_NPoints(linegeom) as is_last),
@@ -135,19 +119,12 @@
                                ST_SRID(p1) AS srid FROM r3),
                  -- Set SRID of new points
                  r5 AS (SELECT ST_SetSRID(p, srid) as p FROM r4)
-<<<<<<< HEAD
-
-		
-                SELECT add_point_elevation(p) FROM r5;
-		
-=======
             SELECT add_point_elevation(p) FROM r5;
 
->>>>>>> e985b568
-    END IF;
-END;
-
-$$ LANGUAGE plpgsql;
+    END IF;
+END;
+$$ LANGUAGE plpgsql;
+
 
 
 CREATE OR REPLACE FUNCTION geotrek.add_point_elevation(geom geometry) RETURNS geometry AS $$
@@ -289,37 +266,22 @@
     points3d := ARRAY[]::geometry[];
     points3d_smoothed := ARRAY[]::geometry[];
     points3d_simplified := ARRAY[]::geometry[];
-<<<<<<< HEAD
-    
-    FOR current IN SELECT * FROM ft_drape_line(geom, {{ALTIMETRIC_PROFILE_PRECISION}}) LOOP
-        -- Create the 3d points
-        points3d := array_append(points3d, current);   
-=======
 
     FOR current IN SELECT * FROM ft_drape_line(geom, {{ALTIMETRIC_PROFILE_PRECISION}}) LOOP
         -- Create the 3d points
         points3d := array_append(points3d, current);
->>>>>>> e985b568
     END LOOP;
 
     -- smoothing line
     FOR current IN SELECT * FROM ft_smooth_line(St_MakeLine(points3d), {{ALTIMETRIC_PROFILE_AVERAGE}}) LOOP
         -- Create the 3d points
-<<<<<<< HEAD
-        points3d_smoothed := array_append(points3d_smoothed, current);   
-=======
         points3d_smoothed := array_append(points3d_smoothed, current);
->>>>>>> e985b568
     END LOOP;
 
     -- simplify gain calculs
 
     previous_geom := NULL;
-<<<<<<< HEAD
-    
-=======
-
->>>>>>> e985b568
+
     -- Compute gain using simplification
     -- see http://www.postgis.org/docs/ST_Simplify.html
     --     https://en.wikipedia.org/wiki/Ramer%E2%80%93Douglas%E2%80%93Peucker_algorithm
@@ -333,28 +295,17 @@
 							     ST_Z(current)), 0);
 	previous_geom := current;
     END LOOP;
-<<<<<<< HEAD
-    
-=======
-
->>>>>>> e985b568
+
     result.draped := ST_SetSRID(ST_MakeLine(points3d_smoothed), ST_SRID(geom));
 
     -- Compute elevation using (higher resolution)
     result.min_elevation := ST_ZMin(result.draped)::integer;
     result.max_elevation := ST_ZMax(result.draped)::integer;
 
-<<<<<<< HEAD
-    
+
     -- Compute slope
     result.slope := 0.0;
-    
-=======
-
-    -- Compute slope
-    result.slope := 0.0;
-
->>>>>>> e985b568
+
     IF ST_Length2D(geom) > 0 THEN
         result.slope := (result.max_elevation - result.min_elevation) / ST_Length2D(geom);
     END IF;
