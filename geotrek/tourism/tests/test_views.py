--- conflicted
+++ resolved
@@ -425,13 +425,7 @@
 
     def _build_object(self):
         super(TouristicContentAPITest, self)._build_object()
-<<<<<<< HEAD
-        self.category = TouristicContentCategoryFactory()
-        self.content.category = self.category
-        self.content.save()
-=======
         self.category = self.content.category
->>>>>>> 5e64c4d9
         self.type1 = TouristicContentTypeFactory(category=self.category)
         self.type2 = TouristicContentTypeFactory(category=self.category)
         self.content.type1.add(self.type1)
@@ -467,9 +461,9 @@
                 {u"id": self.type1.id,
                  u"name": self.type1.label,
                  u"in_list": self.type1.in_list},
-                {u"id": self.type2.id,
-                 u"name": self.type2.label,
-                 u"in_list": self.type2.in_list}
+                {u"id": self.type1.id,
+                 u"name": self.type1.label,
+                 u"in_list": self.type1.in_list}
             ],
             "label": self.category.label,
             "type1_label": self.category.type1_label,
