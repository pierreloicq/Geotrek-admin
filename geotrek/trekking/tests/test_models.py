from django.test import TestCase
from django.contrib.gis.geos import (LineString, Polygon, MultiPolygon,
                                     MultiLineString, MultiPoint, Point)
from django.core.exceptions import ValidationError
from django.conf import settings

from bs4 import BeautifulSoup

from geotrek.common.tests import TranslationResetMixin
from geotrek.core.factories import PathFactory
from geotrek.zoning.factories import DistrictFactory, CityFactory
from geotrek.trekking.factories import (POIFactory, TrekFactory,
                                        TrekWithPOIsFactory, ServiceFactory)
from geotrek.trekking.models import Trek, OrderedTrekChild


class TrekTest(TranslationResetMixin, TestCase):
    def test_is_publishable(self):
        t = TrekFactory.create()
        t.geom = LineString((0, 0), (1, 1))
        self.assertTrue(t.has_geom_valid())

        t.description_teaser = ''
        self.assertFalse(t.is_complete())
        self.assertFalse(t.is_publishable())
        t.description_teaser = 'ba'
        t.departure = 'zin'
        t.arrival = 'ga'
        self.assertTrue(t.is_complete())
        self.assertTrue(t.is_publishable())

        t.geom = MultiLineString([LineString((0, 0), (1, 1)), LineString((2, 2), (3, 3))])
        self.assertFalse(t.has_geom_valid())
        self.assertFalse(t.is_publishable())

    def test_any_published_property(self):
        t = TrekFactory.create(published=False)
        t.published_fr = False
        t.published_it = False
        t.save()
        self.assertFalse(t.any_published)
        t.published_it = True
        t.save()
        self.assertTrue(t.any_published)

    def test_published_status(self):
        t = TrekFactory.create(published=False)
        t.published_fr = False
        t.published_it = True
        t.save()
        self.assertEqual(t.published_status, [
            {'lang': 'en', 'language': 'English', 'status': False},
            {'lang': 'es', 'language': 'Spanish', 'status': False},
            {'lang': 'fr', 'language': 'French', 'status': False},
            {'lang': 'it', 'language': 'Italian', 'status': True}])

    def test_kml_coordinates_should_be_3d(self):
        trek = TrekWithPOIsFactory.create()
        kml = trek.kml()
        parsed = BeautifulSoup(kml, 'lxml')
        for placemark in parsed.findAll('placemark'):
            coordinates = placemark.find('coordinates')
            tuples = [s.split(',') for s in coordinates.string.split(' ')]
            self.assertTrue(all([len(i) == 3 for i in tuples]))

    def test_pois_types(self):
        trek = TrekWithPOIsFactory.create()
        type0 = trek.pois[0].type
        type1 = trek.pois[1].type
        self.assertEqual(2, len(trek.poi_types))
        self.assertIn(type0, trek.poi_types)
        self.assertIn(type1, trek.poi_types)

    def test_delete_cascade(self):
        p1 = PathFactory.create()
        p2 = PathFactory.create()
        t = TrekFactory.create(no_path=True)
        t.add_path(p1)
        t.add_path(p2)

        # Everything should be all right before delete
        self.assertTrue(t.published)
        self.assertFalse(t.deleted)
        self.assertEqual(t.aggregations.count(), 2)

        # When a path is deleted
        p1.delete()
        t = Trek.objects.get(pk=t.pk)
        self.assertFalse(t.published)
        self.assertFalse(t.deleted)
        self.assertEqual(t.aggregations.count(), 1)

        # Reset published status
        t.published = True
        t.save()

        # When all paths are deleted
        p2.delete()
        t = Trek.objects.get(pk=t.pk)
        self.assertFalse(t.published)
        self.assertTrue(t.deleted)
        self.assertEqual(t.aggregations.count(), 0)

    def test_treks_are_sorted_by_name(self):
        TrekFactory.create(name='Cb')
        TrekFactory.create(name='Ca')
        TrekFactory.create(name='A')
        TrekFactory.create(name='B')
        self.assertQuerysetEqual(Trek.objects.all(),
                                 [u'<Trek: A>', u'<Trek: B>', u'<Trek: Ca>', u'<Trek: Cb>'],
                                 ordered=False)

    def test_trek_itself_as_parent(self):
        """
        Test if a trek it is its own parent
        """
        trek1 = TrekFactory.create(name='trek1')
        OrderedTrekChild.objects.create(parent=trek1, child=trek1)
        self.assertRaisesMessage(ValidationError,
                                 u"Cannot use itself as child trek.",
                                 trek1.full_clean)


class TrekPublicationDateTest(TranslationResetMixin, TestCase):
    def setUp(self):
        self.trek = TrekFactory.create(published=False)

    def test_default_value_is_null(self):
        self.assertIsNone(self.trek.publication_date)

    def test_takes_current_date_when_published_becomes_true(self):
        self.trek.published = True
        self.trek.save()
        self.assertIsNotNone(self.trek.publication_date)

    def test_becomes_null_when_unpublished(self):
        self.test_takes_current_date_when_published_becomes_true()
        self.trek.published = False
        self.trek.save()
        self.assertIsNone(self.trek.publication_date)

    def test_date_is_not_updated_when_saved_again(self):
        import datetime
        self.test_takes_current_date_when_published_becomes_true()
        old_date = datetime.date(2003, 8, 6)
        self.trek.publication_date = old_date
        self.trek.save()
        self.assertEqual(self.trek.publication_date, old_date)


class RelatedObjectsTest(TranslationResetMixin, TestCase):
    def test_helpers(self):
        trek = TrekFactory.create(no_path=True)
        p1 = PathFactory.create(geom=LineString((0, 0), (4, 4)))
        p2 = PathFactory.create(geom=LineString((4, 4), (8, 8)))
        poi = POIFactory.create(no_path=True)
        service = ServiceFactory.create(no_path=True)
        service.type.practices.add(trek.practice)
        trek.add_path(path=p1, start=0.5, end=1)
        trek.add_path(path=p2, start=0, end=1)
        poi.add_path(path=p1, start=0.6, end=0.6)
        service.add_path(path=p1, start=0.7, end=0.7)
        # /!\ District are automatically linked to paths at DB level
        d1 = DistrictFactory.create(geom=MultiPolygon(
            Polygon(((-2, -2), (3, -2), (3, 3), (-2, 3), (-2, -2)))))
        # Ensure related objects are accessible
        self.assertItemsEqual(trek.pois, [poi])
        self.assertItemsEqual(trek.services, [service])
        self.assertItemsEqual(poi.treks, [trek])
        self.assertItemsEqual(service.treks, [trek])
        self.assertItemsEqual(trek.districts, [d1])

        # Ensure there is no duplicates
        trek.add_path(path=p1, start=0.5, end=1)
        self.assertItemsEqual(trek.pois, [poi])
        self.assertItemsEqual(trek.services, [service])
        self.assertItemsEqual(poi.treks, [trek])
        self.assertItemsEqual(service.treks, [trek])

        d2 = DistrictFactory.create(geom=MultiPolygon(
            Polygon(((3, 3), (9, 3), (9, 9), (3, 9), (3, 3)))))
        self.assertItemsEqual(trek.districts, [d1, d2])

    def test_deleted_pois(self):
        p1 = PathFactory.create(geom=LineString((0, 0), (4, 4)))
        trek = TrekFactory.create(no_path=True)
        trek.add_path(p1)
        poi = POIFactory.create(no_path=True)
        poi.add_path(p1, start=0.6, end=0.6)
        self.assertItemsEqual(trek.pois, [poi])
        poi.delete()
        self.assertItemsEqual(trek.pois, [])

    def test_deleted_services(self):
        p1 = PathFactory.create(geom=LineString((0, 0), (4, 4)))
        trek = TrekFactory.create(no_path=True)
        trek.add_path(p1)
        service = ServiceFactory.create(no_path=True)
        service.type.practices.add(trek.practice)
        service.add_path(p1, start=0.6, end=0.6)
        self.assertItemsEqual(trek.services, [service])
        service.delete()
        self.assertItemsEqual(trek.services, [])

    def test_pois_should_be_ordered_by_progression(self):
        p1 = PathFactory.create(geom=LineString((0, 0), (4, 4)))
        p2 = PathFactory.create(geom=LineString((4, 4), (8, 8)))
        self.trek = TrekFactory.create(no_path=True)
        self.trek.add_path(p1)
        self.trek.add_path(p2, order=1)

        self.trek_reverse = TrekFactory.create(no_path=True)
        self.trek_reverse.add_path(p2, start=0.8, end=0, order=0)
        self.trek_reverse.add_path(p1, start=1, end=0.2, order=1)

        self.poi1 = POIFactory.create(no_path=True)
        self.poi1.add_path(p1, start=0.8, end=0.8)
        self.poi2 = POIFactory.create(no_path=True)
        self.poi2.add_path(p1, start=0.3, end=0.3)
        self.poi3 = POIFactory.create(no_path=True)
        self.poi3.add_path(p2, start=0.5, end=0.5)

        pois = self.trek.pois
        self.assertEqual([self.poi2, self.poi1, self.poi3], list(pois))
        pois = self.trek_reverse.pois
        self.assertEqual([self.poi3, self.poi1, self.poi2], list(pois))

    def test_city_departure(self):
        trek = TrekFactory.create(no_path=True)
        p1 = PathFactory.create(geom=LineString((0, 0), (5, 5)))
        trek.add_path(p1)
        self.assertEqual(trek.city_departure, '')

        city1 = CityFactory.create(geom=MultiPolygon(Polygon(((-1, -1), (3, -1), (3, 3),
                                                              (-1, 3), (-1, -1)))))
        city2 = CityFactory.create(geom=MultiPolygon(Polygon(((3, 3), (9, 3), (9, 9),
                                                              (3, 9), (3, 3)))))
        self.assertEqual([city for city in trek.cities], [city1, city2])
        self.assertEqual(trek.city_departure, unicode(city1))


class TrekUpdateGeomTest(TestCase):
    def setUp(self):
        self.trek = TrekFactory.create(published=True, geom=LineString(((700000, 6600000), (700100, 6600100)), srid=2154))

    def tearDown(self):
        del (self.trek)

    def test_save_with_same_geom(self):
        geom = LineString(((700000, 6600000), (700100, 6600100)), srid=2154)
        self.trek.geom = geom
        self.trek.save()
        retrieve_trek = Trek.objects.get(pk=self.trek.pk)
        self.assertTrue(retrieve_trek.geom.equals_exact(geom, tolerance=0.00001))

    def test_save_with_another_geom(self):
        geom = LineString(((-7, -7), (5, -7), (5, 5), (-7, 5), (-7, -7)), srid=2154)
        self.trek.geom = geom
        self.trek.save()
        retrieve_trek = Trek.objects.get(pk=self.trek.pk)
        self.assertFalse(retrieve_trek.geom.equals_exact(geom, tolerance=0.00001))

    def test_save_with_provided_one_field_exclusion(self):
        self.trek.save(update_fields=['geom'])
        self.assertTrue(self.trek.pk)

    def test_save_with_multiple_fields_exclusion(self):
        new_trek = TrekFactory.create()

        new_trek.description_en = 'Description Test update'
        new_trek.ambiance = 'Very special ambiance, for test purposes.'

        new_trek.save(update_fields=['description_en'])
        db_trek = Trek.objects.get(pk=new_trek.pk)

        self.assertTrue(db_trek.pk)
        self.assertEqual(db_trek.description_en, 'Description Test update')
        self.assertNotEqual(db_trek.ambiance, 'Very special ambiance, for test purposes.')

        new_trek.save(update_fields=['ambiance_en'])
        db_trek = Trek.objects.get(pk=new_trek.pk)

        self.assertEqual(db_trek.ambiance_en, 'Very special ambiance, for test purposes.')


class TrekItinerancyTest(TestCase):
    def test_next_previous(self):
        trekA = TrekFactory(name=u"A")
        trekB = TrekFactory(name=u"B")
        trekC = TrekFactory(name=u"C")
        trekD = TrekFactory(name=u"D")
        OrderedTrekChild(parent=trekC, child=trekA, order=42).save()
        OrderedTrekChild(parent=trekC, child=trekB, order=15).save()
        OrderedTrekChild(parent=trekD, child=trekA, order=1).save()
        self.assertEqual(list(trekA.children_id), [])
        self.assertEqual(list(trekB.children_id), [])
        self.assertEqual(list(trekC.children_id), [trekB.id, trekA.id])
        self.assertEqual(list(trekD.children_id), [trekA.id])
        self.assertEqual(trekA.next_id, {trekC.id: None, trekD.id: None})
        self.assertEqual(trekB.next_id, {trekC.id: trekA.id})
        self.assertEqual(trekC.next_id, {})
        self.assertEqual(trekD.next_id, {})
        self.assertEqual(trekA.previous_id, {trekC.id: trekB.id, trekD.id: None})
        self.assertEqual(trekB.previous_id, {trekC.id: None})
        self.assertEqual(trekC.previous_id, {})
        self.assertEqual(trekD.previous_id, {})

    def test_delete_child(self):
        trekA = TrekFactory(name=u"A")
        trekB = TrekFactory(name=u"B")
        trekC = TrekFactory(name=u"C")
        OrderedTrekChild(parent=trekA, child=trekB, order=1).save()
        OrderedTrekChild(parent=trekA, child=trekC, order=2).save()
        self.assertTrue(OrderedTrekChild.objects.filter(child=trekB).exists())
        self.assertQuerysetEqual(trekA.children, ['<Trek: B>', '<Trek: C>'])
        self.assertQuerysetEqual(trekB.parents, ['<Trek: A>'])
        self.assertQuerysetEqual(trekC.parents, ['<Trek: A>'])
        self.assertEqual(list(trekA.children_id), [trekB.id, trekC.id])
        self.assertEqual(trekB.parents_id, [trekA.id])
        self.assertEqual(trekC.parents_id, [trekA.id])
        trekB.delete()
        self.assertEqual(trekC.previous_id_for(trekA), None)
        self.assertEqual(trekC.next_id_for(trekA), None)
        self.assertEqual(trekC.next_id, {trekA.id: None})
        self.assertEqual(trekC.previous_id, {trekA.id: None})
        self.assertFalse(OrderedTrekChild.objects.filter(child=trekB).exists())
        self.assertQuerysetEqual(trekA.children, ['<Trek: C>'])
        self.assertQuerysetEqual(trekC.parents, ['<Trek: A>'])
        self.assertEqual(list(trekA.children_id), [trekC.id])
        self.assertEqual(trekC.parents_id, [trekA.id])

    def test_delete_parent(self):
        trekA = TrekFactory(name=u"A")
        trekB = TrekFactory(name=u"B")
        trekC = TrekFactory(name=u"C")
        OrderedTrekChild(parent=trekB, child=trekA, order=1).save()
        OrderedTrekChild(parent=trekC, child=trekA, order=2).save()
        self.assertTrue(OrderedTrekChild.objects.filter(parent=trekB).exists())
        self.assertQuerysetEqual(trekA.parents, ['<Trek: B>', '<Trek: C>'], ordered=False)
        self.assertQuerysetEqual(trekB.children, ['<Trek: A>'])
        self.assertQuerysetEqual(trekC.children, ['<Trek: A>'])
        self.assertEqual(trekA.parents_id, [trekB.id, trekC.id])
        self.assertEqual(list(trekB.children_id), [trekA.id])
        self.assertEqual(list(trekC.children_id), [trekA.id])
        trekB.delete()
        self.assertEqual(trekA.previous_id_for(trekC), None)
        self.assertEqual(trekA.next_id_for(trekC), None)
        self.assertEqual(trekA.next_id, {trekC.id: None})
        self.assertEqual(trekA.previous_id, {trekC.id: None})
        self.assertFalse(OrderedTrekChild.objects.filter(parent=trekB).exists())
        self.assertQuerysetEqual(trekA.parents, ['<Trek: C>'])
        self.assertQuerysetEqual(trekC.children, ['<Trek: A>'])
        self.assertEqual(trekA.parents_id, [trekC.id])
        self.assertEqual(list(trekC.children_id), [trekA.id])


class MapImageExtentTest(TestCase):
    def setUp(self):
        self.trek = TrekFactory.create(
            points_reference=MultiPoint([Point(0, 0), Point(1, 1)], srid=settings.SRID),
            parking_location=Point(0, 0, srid=settings.SRID),
        )

    def test_get_map_image_extent(self):
<<<<<<< HEAD
        lng_min, lat_min, lng_max, lat_max = self.trek.get_map_image_extent()
        self.assertAlmostEqual(lng_min, -1.3630812101179004)
        self.assertAlmostEqual(lat_min, -5.983856309208769)
        self.assertAlmostEqual(lng_max, -1.363075333876591)
        self.assertAlmostEqual(lat_max, -5.983849737107044)
=======
        self.assertEqual(self.trek.get_map_image_extent(),
                         [-1.3630812101179004, -5.983856309208769, 3.0013039767202154, 46.50090044234927])
>>>>>>> 84e1a9cc
<|MERGE_RESOLUTION|>--- conflicted
+++ resolved
@@ -362,13 +362,8 @@
         )
 
     def test_get_map_image_extent(self):
-<<<<<<< HEAD
         lng_min, lat_min, lng_max, lat_max = self.trek.get_map_image_extent()
         self.assertAlmostEqual(lng_min, -1.3630812101179004)
         self.assertAlmostEqual(lat_min, -5.983856309208769)
         self.assertAlmostEqual(lng_max, -1.363075333876591)
-        self.assertAlmostEqual(lat_max, -5.983849737107044)
-=======
-        self.assertEqual(self.trek.get_map_image_extent(),
-                         [-1.3630812101179004, -5.983856309208769, 3.0013039767202154, 46.50090044234927])
->>>>>>> 84e1a9cc
+        self.assertAlmostEqual(lat_max, -5.983849737107044)