--- conflicted
+++ resolved
@@ -158,11 +158,7 @@
         zipname = os.path.join('zip', 'tiles', '{pk}.zip'.format(pk=trek.pk))
 
         if self.verbosity == 2:
-<<<<<<< HEAD
-            self.stdout.write(u"{name} ...".format(name=zipname), ending="")
-=======
-            self.stdout.write("\x1b[36m**\x1b[0m \x1b[1m{name}\x1b[0m ...".format(name=zipname), ending="")
->>>>>>> a301d63b
+            self.stdout.write("{name} ...".format(name=zipname), ending="")
             self.stdout.flush()
 
         trek_file = os.path.join(self.tmp_root, zipname)
@@ -192,11 +188,7 @@
 
     def sync_view(self, lang, view, name, url='/', params={}, zipfile=None, fix2028=False, **kwargs):
         if self.verbosity == 2:
-<<<<<<< HEAD
-            self.stdout.write(u"{lang} {name} ...".format(lang=lang, name=name), ending="")
-=======
-            self.stdout.write("\x1b[36m{lang}\x1b[0m \x1b[1m{name}\x1b[0m ...".format(lang=lang, name=name), ending="")
->>>>>>> a301d63b
+            self.stdout.write("{lang} {name} ...".format(lang=lang, name=name), ending="")
             self.stdout.flush()
         fullname = os.path.join(self.tmp_root, name)
         self.mkdirs(fullname)
@@ -216,13 +208,8 @@
             return
         if response.status_code != 200:
             self.successfull = False
-<<<<<<< HEAD
             if self.verbosity > 0:
-                self.stderr.write(self.style.ERROR(u"failed (HTTP {code})".format(code=response.status_code)))
-=======
-            if self.verbosity == 2:
-                self.stdout.write("\x1b[3D\x1b[31;1mfailed (HTTP {code})\x1b[0m".format(code=response.status_code))
->>>>>>> a301d63b
+                self.stderr.write(self.style.ERROR("failed (HTTP {code})".format(code=response.status_code)))
             return
         f = open(fullname, 'wb')
         if isinstance(response, StreamingHttpResponse):
@@ -241,17 +228,10 @@
             os.unlink(fullname)
             os.link(oldfilename, fullname)
             if self.verbosity == 2:
-<<<<<<< HEAD
-                self.stdout.write(u"unchanged")
+                self.stdout.write("unchanged")
         else:
             if self.verbosity == 2:
-                self.stdout.write(u"generated")
-=======
-                self.stdout.write("\x1b[3D\x1b[32munchanged\x1b[0m")
-        else:
-            if self.verbosity == 2:
-                self.stdout.write("\x1b[3D\x1b[32mgenerated\x1b[0m")
->>>>>>> a301d63b
+                self.stdout.write("generated")
         # FixMe: Find why there are duplicate files.
         if zipfile:
             if name not in zipfile.namelist():
@@ -378,11 +358,7 @@
         if zipfile:
             zipfile.write(dst, os.path.join(url, name))
         if self.verbosity == 2:
-<<<<<<< HEAD
-            self.stdout.write(u"{lang} {url}/{name} copied".format(lang=lang, url=url, name=name))
-=======
-            self.stdout.write("\x1b[36m{lang}\x1b[0m \x1b[1m{url}/{name}\x1b[0m \x1b[32mcopied\x1b[0m".format(lang=lang, url=url, name=name))
->>>>>>> a301d63b
+            self.stdout.write("{lang} {url}/{name} copied".format(lang=lang, url=url, name=name))
 
     def sync_static_file(self, lang, name):
         self.sync_file(lang, name, settings.STATIC_ROOT, settings.STATIC_URL)
@@ -443,11 +419,7 @@
             self.sync_trek_sensitiveareas(lang, trek)
 
         if self.verbosity == 2:
-<<<<<<< HEAD
-            self.stdout.write(u"{lang} {name} ...".format(lang=lang, name=zipname),
-=======
-            self.stdout.write("\x1b[36m{lang}\x1b[0m \x1b[1m{name}\x1b[0m ...".format(lang=lang, name=zipname),
->>>>>>> a301d63b
+            self.stdout.write("{lang} {name} ...".format(lang=lang, name=zipname),
                               ending="")
 
         self.close_zip(self.trek_zipfile, zipname)
@@ -472,15 +444,9 @@
 
         if self.verbosity == 2:
             if uptodate:
-<<<<<<< HEAD
-                self.stdout.write(u"unchanged")
+                self.stdout.write("unchanged")
             else:
-                self.stdout.write(u"zipped")
-=======
-                self.stdout.write("\x1b[3D\x1b[32munchanged\x1b[0m")
-            else:
-                self.stdout.write("\x1b[3D\x1b[32mzipped\x1b[0m")
->>>>>>> a301d63b
+                self.stdout.write("zipped")
 
     def sync_flatpages(self, lang):
         self.sync_geojson(lang, FlatPageViewSet, 'flatpages.geojson', zipfile=self.zipfile)
@@ -558,11 +524,7 @@
             self.sync_sensitiveareas(lang)
 
         if self.verbosity == 2:
-<<<<<<< HEAD
-            self.stdout.write(u"{lang} {name} ...".format(lang=lang, name=zipname), ending="")
-=======
-            self.stdout.write("\x1b[36m{lang}\x1b[0m \x1b[1m{name}\x1b[0m ...".format(lang=lang, name=zipname), ending="")
->>>>>>> a301d63b
+            self.stdout.write("{lang} {name} ...".format(lang=lang, name=zipname), ending="")
 
         self.close_zip(self.zipfile, zipname)
 
