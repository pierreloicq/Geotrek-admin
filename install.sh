#!/usr/bin/env bash

if [ "$(id -u)" == "0" ]; then
   echo "This script must NOT be run as root" 1>&2
   exit 2
fi

# Go to folder of install.sh
cd "$(dirname "$0")"

# Redirect whole output to log file
rm -f install.log
touch install.log
chmod 600 install.log

exec 3>&1 4>&2
exec 1> install.log 2>&1


#------------------------------------------------------------------------------

dev=false
tests=false
prod=false
standalone=true
interactive=true
settingsfile=etc/settings.ini
branch=master

usage () {
    cat <<- _EOF_
Usage: Install project [OPTIONS]
    -d, --dev         minimum dependencies for development
    -t, --tests       install testing environment
    -p, --prod        deploy a production instance
    --noinput         do not prompt user
    -s, --standalone  deploy a single-server production instance (Default)
    -h, --help        show this help
_EOF_
    return
}

while [[ -n $1 ]]; do
    case $1 in
        -d | --dev )        dev=true
                            standalone=false
                            ;;
        -t | --tests )      tests=true
                            standalone=false
                            ;;
        -p | --prod )       prod=true
                            standalone=false
                            ;;
        -s | --standalone ) ;;
        --noinput )         interactive=false
                            ;;
        -h | --help )       usage
                            exit
                            ;;
        *)                  usage
                            exit
                            ;;
    esac
    shift
done


#------------------------------------------------------------------------------
#
#  Helpers
#
#------------------------------------------------------------------------------

function echo_step () {
    set +x
    exec 2>&4
    echo -e "\e[92m\e[1m$1\e[0m" >&2
    exec 2>&1
    set -x
}


function echo_error () {
    set +x
    exec 2>&4
    echo -e "\e[91m\e[1m$1\e[0m" >&2
    exec 2>&1
    set -x
}


function exit_error () {
    echo_error $2
    echo "(More details in install.log)" >&2
    exit $1
}


function echo_header () {
    set +x
    exec 2>&4
    cat docs/logo.ans >&2
    exec 2>&1
    set -x
    version=$(cat VERSION)
    echo_step      "... install v$version" >&2
    if [ ! -z $1 ] ; then
        echo_error "... upgrade v$upgrade" >&2
    fi
    echo_step      "(details in install.log)" >&2
    echo_step >&2
}


function database_exists () {
    # /!\ Will return false if psql can't list database. Edit your pg_hba.conf
    # as appropriate.
    if [ -z $1 ]
    then
        # Argument is null
        return 0
    else
        # Grep db name in the list of database
        sudo -n -u postgres -s -- psql -tAl | grep -q "^$1|"
        return $?
    fi
}


function user_does_not_exists () {
    # /!\ Will return false if psql can't list database. Edit your pg_hba.conf
    # as appropriate.
    if [ -z $1 ]
    then
        # Argument is null
        return 0
    else
        exists=`sudo -n -u postgres -s -- psql -tAc "SELECT 1 FROM pg_roles WHERE rolname='$1'" | wc -l`
        return $exists
    fi
}


function ini_value () {
    echo $(sed -n "s/^\s*$2 *= *\([^ ]*.*\)/\1/p" < $1)
}


<<<<<<< HEAD
=======
function echo_step () {
    set +x
    echo -e "\e[92m\e[1m$1\e[0m"
    set -x
}


function echo_error () {
    set +x
    echo -e "\e[91m\e[1m$1\e[0m"
    set -x
}


function existing_version {
    existing=`cat /etc/nginx/sites-available/* | grep gunicorn-geotrek.sock | sed "s/^.*unix://" | sed "s/var\\/run.*$//"`
    version=`cat $existing/VERSION`
    echo $version
}


>>>>>>> 281cf17a
function check_postgres_connection {
    echo_step "Check postgres connexion settings..."
    # Check that database connection is correct
    dbport=$(ini_value $settingsfile dbport)
    export PGPASSWORD=$dbpassword
    psql $dbname -h $dbhost -p $dbport -U $dbuser -c "SELECT NOW();"
    result=$?
    export PGPASSWORD=
    if [ ! $result -eq 0 ]
    then
        echo_error "Failed to connect to database with settings provided in '$settingsfile'."
        exit_error 4 "Check your postgres configuration (``pg_hba.conf``) : it should allow md5 identification for user '${dbuser}' on database '${dbname}'"
    fi
}


function minimum_system_dependencies {
    sudo apt-get install -y -qq unzip wget python-software-properties
    sudo apt-add-repository -y ppa:git-core/ppa
    sudo apt-add-repository -y ppa:ubuntugis/ppa
    sudo apt-get update -qq
    sudo apt-get install -y -qq git gettext python-virtualenv build-essential python-dev
}


function geotrek_system_dependencies {
    sudo apt-get install -y -qq libjson0 libgdal1 libgdal-dev libproj0 libgeos-c1
    sudo apt-get install -y -qq postgresql-client gdal-bin
    sudo apt-get install -y -qq libxml2-dev libxslt-dev  # pygal lxml

    if $prod || $standalone ; then
        sudo apt-get install -y -qq ntp fail2ban
        sudo apt-get install -y -qq nginx memcached
    fi
}


function convertit_system_dependencies {
    if $standalone ; then
        echo_step "Conversion server dependencies..."
        sudo apt-get install -y -qq libreoffice unoconv inkscape
    fi
}


function screamshotter_system_dependencies {
    if $dev || $tests || $standalone ; then
        # Note: because tests require casper and phantomjs
        echo_step "Capture server dependencies..."
        arch=`uname -m`
        libpath=`pwd`/lib
        binpath=`pwd`/bin
        mkdir -p $libpath
        mkdir -p $binpath

        wget --quiet https://bitbucket.org/ariya/phantomjs/downloads/phantomjs-1.9.7-linux-$arch.tar.bz2 -O phantomjs.tar.bz2
        rm -rf $libpath/*phantomjs*/
        tar -jxvf phantomjs.tar.bz2 -C $libpath/ > /dev/null
        rm phantomjs.tar.bz2
        ln -sf $libpath/*phantomjs*/bin/phantomjs $binpath/phantomjs

        wget --quiet https://github.com/n1k0/casperjs/archive/1.1-beta3.zip -O casperjs.zip
        rm -rf $libpath/*casperjs*/
        unzip -o casperjs.zip -d $libpath/ > /dev/null
        rm casperjs.zip
        ln -sf $libpath/*casperjs*/bin/casperjs $binpath/casperjs

        if ! $dev ; then
            # Install system-wide binaries
            sudo ln -sf $binpath/phantomjs /usr/local/bin/phantomjs
            sudo ln -sf $binpath/casperjs /usr/local/bin/casperjs
        fi
    fi
}


function install_postgres_local {
    echo_step "Installing postgresql server locally..."
    sudo apt-get install -y -qq postgresql postgis postgresql-server-dev-9.1

    dbname=$(ini_value $settingsfile dbname)
    dbuser=$(ini_value $settingsfile dbuser)
    dbpassword=$(ini_value $settingsfile dbpassword)

    # Activate PostGIS in database
    if ! database_exists ${dbname}
    then
        echo_step "Create database ${dbname}..."
        sudo -n -u postgres -s -- psql -c "CREATE DATABASE ${dbname} ENCODING 'UTF8' TEMPLATE template0;"
        sudo -n -u postgres -s -- psql -d ${dbname} -c "CREATE EXTENSION postgis;"
    fi

    # Create user if missing
    if user_does_not_exists ${dbuser}
    then
        echo_step "Create user ${dbuser}  and configure database access rights..."
        sudo -n -u postgres -s -- psql -c "CREATE USER ${dbuser} WITH PASSWORD '${dbpassword}';"
        sudo -n -u postgres -s -- psql -c "GRANT ALL PRIVILEGES ON DATABASE ${dbname} TO ${dbuser};"
        sudo -n -u postgres -s -- psql -d ${dbname} -c "GRANT ALL ON spatial_ref_sys, geometry_columns, raster_columns TO ${dbuser};"

        # Open local and host connection for this user as md5
        sudo sed -i "/DISABLE/a \
# Automatically added by Geotrek installation :\
local    ${dbname}    ${dbuser}                 md5" /etc/postgresql/9.1/main/pg_hba.conf

        cat << _EOF_ | sudo tee -a /etc/postgresql/9.1/main/pg_hba.conf
# Automatically added by Geotrek installation :
local    ${dbname}     ${dbuser}                   md5
host     ${dbname}     ${dbuser}     0.0.0.0/0     md5
_EOF_
        sudo /etc/init.d/postgresql restart
    fi

    if $dev || $tests ; then
        echo_step "Give all priviliges to user ${dbuser}..."
        # In development give full rights to db user
        sudo -n -u postgres -s -- psql -c "ALTER ROLE ${dbuser} SUPERUSER CREATEDB CREATEROLE INHERIT LOGIN;"
        # A postgis template is required for django tests
        if ! database_exists template_postgis
        then
            echo_step "Create template_postgis..."
            sudo -n -u postgres -s -- createdb template_postgis
            sudo -n -u postgres -s -- psql -d template_postgis -c "CREATE EXTENSION postgis"
            sudo -n -u postgres -s -- psql -d template_postgis -c "VACUUM FREEZE"
            sudo -n -u postgres -s -- psql -c "UPDATE pg_database SET datistemplate = TRUE WHERE datname = 'template_postgis'"
            sudo -n -u postgres -s -- psql -c "UPDATE pg_database SET datallowconn = FALSE WHERE datname = 'template_postgis'"

            # Listen to all network interfaces (useful for VM etc.)
            listen="'*'"
            sudo sed -i "s/^#listen_addresses.*$/listen_addresses = $listen/" /etc/postgresql/9.1/main/postgresql.conf
            sudo /etc/init.d/postgresql restart
        fi
    fi
}


function backup_existing_database {
    if $interactive ; then
        exec 2>&4
        read -p "Backup existing database ? [yN] " -n 1 -r
        echo  # new line
        exec 2>&1
    else
        REPLY=N;
    fi
    if [[ $REPLY =~ ^[Yy]$ ]]
    then
        dbname=$(ini_value $settingsfile dbname)
        echo_step "Backup existing database $name..."
        sudo -n -u postgres -s -- pg_dump --format=custom $dbname > `date +%Y%m%d%H%M`-$dbname.backup
    fi
}


#------------------------------------------------------------------------------
#
#  Install scenario
#
#------------------------------------------------------------------------------

function geotrek_setup {
    set -x

    echo_header

    echo_step "Install system minimum components..."
    minimum_system_dependencies

    if [ ! -f Makefile ]; then
       echo_step "Downloading Geotrek latest stable version..."
       wget --quiet https://github.com/makinacorpus/Geotrek/archive/$branch.zip
       unzip $branch.zip -d /tmp > /dev/null
       rm -f /tmp/Geotrek-$branch/install.sh
       shopt -s dotglob nullglob
       mv /tmp/Geotrek-$branch/* .
    fi

    existing=$(existing_version)
    freshinstall=true
    if [ ! -z $existing ] ; then
        echo_step "Geotrek $existing was detected."
        freshinstall=false
        if [ $existing \< "0.21" ]; then
            echo_error "Geotrek 0.21+ is required."
            exit 7
        fi
    fi

    # Python bootstrap
    make install

    if $freshinstall && $interactive && ($prod || $standalone) ; then
        # Prompt user to edit/review settings
        exec 1>&3
        editor $settingsfile
        exec 1> install.log 2>&1
    fi

    echo_step "Configure Unicode and French locales..."
    sudo apt-get update > /dev/null
    sudo apt-get install -y -qq language-pack-en-base language-pack-fr-base
    sudo locale-gen fr_FR.UTF-8

    echo_step "Install Geotrek system dependencies..."
    geotrek_system_dependencies
    convertit_system_dependencies
    screamshotter_system_dependencies

    # If database is local, install it !
    dbhost=$(ini_value $settingsfile dbhost)
    if [ "${dbhost}" == "localhost" ] ; then
        install_postgres_local
    fi

    check_postgres_connection

    if ! $freshinstall ; then
        backup_existing_database
    fi

    echo_step "Install Geotrek python dependencies..."
    if $dev ; then
        make env_dev
    elif $tests ; then
        make env_test
    elif $prod ; then
        make env_prod
    elif $standalone ; then
        make env_standalone
    fi
    success=$?
    if [ $success -ne 0 ]; then
<<<<<<< HEAD
        exit_error 3 "Could not setup python environment !"
=======
        echo_error "Could not setup python environment !"
        exit 3
    fi

    # If database is local, install it !
    dbhost=$(ini_value $settingsfile dbhost)
    if [ "${dbhost}" == "localhost" ] ; then
        install_postgres_local
    fi

    check_postgres_connection

    if ! $freshinstall ; then
        backup_existing_database

        # In v0.22 we erased Django migrations
        for app in authent common core infrastructure land maintenance trekking ; do
            bin/django migrate geotrek.$app --delete-ghost-migrations --fake
        done;
>>>>>>> 281cf17a
    fi

    if $tests ; then
        # XXX: Why Django tests require the main database :( ?
        bin/django syncdb --noinput
    fi

    if $prod || $standalone ; then

        echo_step "Generate services configuration files..."
        make deploy

        # If buildout was successful, deploy really !
        if [ -f etc/init/supervisor.conf ]; then
            sudo rm /etc/nginx/sites-enabled/default
            sudo cp etc/nginx.conf /etc/nginx/sites-available/geotrek
            sudo ln -sf /etc/nginx/sites-available/geotrek /etc/nginx/sites-enabled/geotrek

            # Nginx does not create log files !
            touch var/log/nginx-access.log
            touch var/log/nginx-error.log

            sudo /etc/init.d/nginx restart

            if [ -f /etc/init/supervisor.conf ]; then
                # Previous Geotrek naming
                sudo stop supervisor
                sudo rm -f /etc/init/supervisor.conf
            fi

            echo_step "Enable Geotrek services and start..."
            sudo cp etc/init/supervisor.conf /etc/init/geotrek.conf
            sudo stop geotrek
            sudo start geotrek
        else
            exit_error 6 "Geotrek package could not be installed."
        fi
    fi

    set +x

    echo_step "Done."
}


precise=$(grep "Ubuntu 12.04" /etc/issue | wc -l)

if [ $precise -eq 1 ] ; then
    geotrek_setup
else
    exit_error 5 "Unsupported operating system. Aborted."
fi<|MERGE_RESOLUTION|>--- conflicted
+++ resolved
@@ -112,6 +112,13 @@
 }
 
 
+function existing_version {
+    existing=`cat /etc/nginx/sites-available/* | grep gunicorn-geotrek.sock | sed "s/^.*unix://" | sed "s/var\\/run.*$//"`
+    version=`cat $existing/VERSION`
+    echo $version
+}
+
+
 function database_exists () {
     # /!\ Will return false if psql can't list database. Edit your pg_hba.conf
     # as appropriate.
@@ -146,30 +153,6 @@
 }
 
 
-<<<<<<< HEAD
-=======
-function echo_step () {
-    set +x
-    echo -e "\e[92m\e[1m$1\e[0m"
-    set -x
-}
-
-
-function echo_error () {
-    set +x
-    echo -e "\e[91m\e[1m$1\e[0m"
-    set -x
-}
-
-
-function existing_version {
-    existing=`cat /etc/nginx/sites-available/* | grep gunicorn-geotrek.sock | sed "s/^.*unix://" | sed "s/var\\/run.*$//"`
-    version=`cat $existing/VERSION`
-    echo $version
-}
-
-
->>>>>>> 281cf17a
 function check_postgres_connection {
     echo_step "Check postgres connexion settings..."
     # Check that database connection is correct
@@ -388,6 +371,11 @@
 
     if ! $freshinstall ; then
         backup_existing_database
+
+        # In v0.22 we erased Django migrations
+        for app in authent common core infrastructure land maintenance trekking ; do
+            bin/django migrate geotrek.$app --delete-ghost-migrations --fake
+        done;
     fi
 
     echo_step "Install Geotrek python dependencies..."
@@ -402,29 +390,7 @@
     fi
     success=$?
     if [ $success -ne 0 ]; then
-<<<<<<< HEAD
         exit_error 3 "Could not setup python environment !"
-=======
-        echo_error "Could not setup python environment !"
-        exit 3
-    fi
-
-    # If database is local, install it !
-    dbhost=$(ini_value $settingsfile dbhost)
-    if [ "${dbhost}" == "localhost" ] ; then
-        install_postgres_local
-    fi
-
-    check_postgres_connection
-
-    if ! $freshinstall ; then
-        backup_existing_database
-
-        # In v0.22 we erased Django migrations
-        for app in authent common core infrastructure land maintenance trekking ; do
-            bin/django migrate geotrek.$app --delete-ghost-migrations --fake
-        done;
->>>>>>> 281cf17a
     fi
 
     if $tests ; then
